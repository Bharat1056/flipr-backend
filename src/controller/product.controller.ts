--- conflicted
+++ resolved
@@ -41,13 +41,8 @@
         throw new ApiError(404, "Category not found or doesn't belong to this admin")
     }
 
-<<<<<<< HEAD
-    let status = "GOOD"
-    if (numberOfStocks <= threshold) {
-=======
     let status: ProductStatus = "GOOD"
     if(numberOfStocks <= threshold){
->>>>>>> 43740e22
         status = "CRITICAL"
     }
 
@@ -331,12 +326,7 @@
 export const updateProductQuantity = asyncHandler(async (req: AuthenticatedRequest, res: Response) => {
     const { id, role } = req.user!
     const { productId } = req.params
-<<<<<<< HEAD
-    const { quantity, note } = req.body
-    const io = getIO()
-=======
     const { stock: newQuantity, note } = req.body
->>>>>>> 43740e22
 
     // Validate required fields
     if (newQuantity === undefined || newQuantity === null) {
@@ -372,80 +362,9 @@
         throw new ApiError(403, "Invalid role")
     }
 
-<<<<<<< HEAD
-    // Update product quantity
-    const newQuantity = product.numberOfStocks + quantity
-    let newStatus = product.status
-
-    // Update status based on new quantity
-    if (newQuantity <= product.threshold) {
-        newStatus = "CRITICAL"
-    } else {
-        newStatus = "GOOD"
-    }
-
-    const updatedProduct = await prisma.product.update({
-        where: { id: productId },
-        data: {
-            numberOfStocks: newQuantity,
-            status: newStatus as ProductStatus
-        },
-        include: {
-            category: true
-        }
-    })
-
-    // Create inventory log
-    await prisma.inventoryLog.create({
-        data: {
-            note: note || "Manual quantity increase",
-            actionType: "UPDATE_PRODUCT_NUMBER_OF_STOCKS",
-            productId: productId,
-            quantity: `+${quantity}`,
-            ...(role === "ADMIN" ? { adminId: id } : { staffId: id })
-        }
-    })
-
-    // Emit for product list and product detail refresh
-    io.emit('product_stock_updated')
-    io.emit(`product_updated_${productId}`)
-
-    // Emit for inventory log update to correct admin
-    const adminIdToNotify = role === 'ADMIN' ? id : product.category.adminId
-    io.emit(`inventory_log_created_${adminIdToNotify}`)
-
-    return res.status(200).json(
-        new ApiResponse(200, updatedProduct, "Product quantity increased successfully")
-    )
-})
-
-export const decreaseProductQuantity = asyncHandler(async (req: AuthenticatedRequest, res: Response) => {
-    const { id, role } = req.user!
-    const { productId } = req.params
-    const { quantity, note } = req.body
-
-    // Validate required fields
-    if (!quantity || quantity <= 0) {
-        throw new ApiError(400, "Quantity must be a positive number")
-    }
-
-    // Find the product
-    const product = await prisma.product.findUnique({
-        where: { id: productId },
-        include: {
-            category: true,
-            assignees: true
-        }
-    })
-
-    if (!product) {
-        throw new ApiError(404, "Product not found")
-    }
-=======
     // Calculate the difference between new and previous quantity
     const previousQuantity = product.numberOfStocks
     const quantityDifference = newQuantity - previousQuantity
->>>>>>> 43740e22
 
     // Determine if it's an increase or decrease
     const isIncrease = quantityDifference > 0
@@ -512,18 +431,9 @@
         }
     }
 
-<<<<<<< HEAD
-    const io = getIO()
-    io.emit('product_stock_updated')
-    io.emit(`product_updated_${productId}`)
-
-    const adminIdToNotify = role === 'ADMIN' ? id : product.category.adminId
-    io.emit(`inventory_log_created_${adminIdToNotify}`)
-=======
     const responseMessage = quantityDifference === 0 
         ? "Product quantity unchanged" 
         : `Product quantity ${isIncrease ? 'increased' : 'decreased'} successfully`
->>>>>>> 43740e22
 
     return res.status(200).json(
         new ApiResponse(200, updatedProduct, responseMessage)
